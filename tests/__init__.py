--- conflicted
+++ resolved
@@ -7,15 +7,11 @@
 
 import pytz
 
-<<<<<<< HEAD
 from prometheus_xmpp import parse_timestring, render_text_template
 from prometheus_xmpp.__main__ import (
     DEPRECATED_TEXT_TEMPLATE_SHORT,
     DEPRECATED_TEXT_TEMPLATE_FULL,
 )
-=======
-from prometheus_xmpp import create_message_full, create_message_short, parse_timestring
->>>>>>> 5c69a304
 
 
 class CreateMessageTests(unittest.TestCase):
@@ -54,7 +50,6 @@
 
     def test_create_message_short(self):
         self.assertEqual(
-<<<<<<< HEAD
             'FIRING, 2019-04-12T23:20:50+00:00, Test Alert',
             render_text_template(
                 DEPRECATED_TEXT_TEMPLATE_SHORT, self.message['alerts'][0]))
@@ -67,22 +62,6 @@
                 + '\n*severity:* test',
             render_text_template(
                 DEPRECATED_TEXT_TEMPLATE_FULL, self.message['alerts'][0]))
-=======
-            ["FIRING, 2019-04-12T23:20:50+00:00, Test Alert"],
-            list(create_message_short(self.message)),
-        )
-
-    def test_create_message_full(self):
-        self.assertEqual(
-            [
-                "*[FIRING] Test Alert* (groupLabelValue1 groupLabelValue2)"
-                + "\nThis is just a test alert."
-                + "\n*test:* true"
-                + "\n*severity:* test"
-            ],
-            list(create_message_full(self.message)),
-        )
->>>>>>> 5c69a304
 
 
 class ParseTimestringTests(unittest.TestCase):
