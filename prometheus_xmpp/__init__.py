--- conflicted
+++ resolved
@@ -28,50 +28,6 @@
     return datetime.strptime(ts, "%Y-%m-%dT%H:%M:%S.%f%z")
 
 
-<<<<<<< HEAD
-=======
-def create_message_short(message):
-    """Create the short form message to deliver."""
-    for alert in message["alerts"]:
-        try:
-            summary = alert["annotations"]["summary"]
-        except KeyError:
-            summary = alert["labels"]["alertname"]
-        yield "{}, {}, {}".format(
-            alert["status"].upper(),
-            parse_timestring(alert["startsAt"]).isoformat(timespec="seconds"),
-            summary,
-        )
-
-
-def create_message_full(message):
-    """Create the long form message to deliver."""
-    group_labels = ""
-    if "groupLabels" in message:
-        group_labels = " ({})".format(
-            " ".join(value for key, value in message["groupLabels"].items())
-        )
-
-    for alert in message["alerts"]:
-        description = ""
-        if "description" in alert["annotations"]:
-            description = "\n{}".format(alert["annotations"]["description"])
-
-        labels = ""
-        if "labels" in alert:
-            for label, value in alert["labels"].items():
-                labels += f"\n*{label}:* {value}"
-
-        try:
-            summary = alert["annotations"]["summary"]
-        except KeyError:
-            summary = alert["labels"]["alertname"]
-        yield "*[{}] {}*{}{}{}".format(
-            alert["status"].upper(), summary, group_labels, description, labels
-        )
-
-
->>>>>>> 5c69a304
 def strip_html_tags(html):
     from bs4 import BeautifulSoup
 
